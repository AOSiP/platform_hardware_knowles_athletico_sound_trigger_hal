--- conflicted
+++ resolved
@@ -2123,16 +2123,6 @@
         stdev->models[i].kw_id = ENTITY_KW_ID;
     } else if (check_uuid_equality(stdev->models[i].uuid,
                                 stdev->sensor_model_uuid)) {
-<<<<<<< HEAD
-        // setup the sensor route
-        ret = check_and_setup_buffer_package(stdev);
-        if (ret != 0) {
-            ALOGE("%s: ERROR: Failed to load the buffer package", __func__);
-            goto exit;
-        }
-
-=======
->>>>>>> 629ba3e0
         ret = start_sensor_model(stdev);
         if (ret) {
             ALOGE("%s: ERROR: Failed to start sensor model", __func__);
